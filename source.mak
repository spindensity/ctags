# $Id$
#
# Shared macros

HEADERS = \
	args.h ctags.h debug.h entry.h general.h get.h keyword.h \
	main.h options.h parse.h parsers.h read.h routines.h sort.h \
	strlist.h vstring.h

SOURCES = \
	args.c \
	ant.c \
	asm.c \
	asp.c \
	awk.c \
	basic.c \
	beta.c \
	c.c \
	css.c \
	cobol.c \
	dosbatch.c \
	eiffel.c \
	entry.c \
	erlang.c \
	falcon.c \
	flex.c \
	fortran.c \
	get.c \
	go.c \
	html.c \
	jscript.c \
	keyword.c \
	lisp.c \
	lregex.c \
	lua.c \
	main.c \
	make.c \
<<<<<<< HEAD
=======
	matlab.c \
>>>>>>> 5f6462e1
	objc.c \
	ocaml.c \
	options.c \
	parse.c \
	pascal.c \
	perl.c \
	php.c \
	python.c \
	read.c \
	rexx.c \
	routines.c \
	ruby.c \
	scheme.c \
	sh.c \
	slang.c \
	sml.c \
	sort.c \
	sql.c \
	strlist.c \
	tcl.c \
	tex.c \
	verilog.c \
	vhdl.c \
	vim.c \
	yacc.c \
	vstring.c

ENVIRONMENT_HEADERS = \
    e_amiga.h e_djgpp.h e_mac.h e_msoft.h e_os2.h e_qdos.h e_riscos.h e_vms.h

ENVIRONMENT_SOURCES = \
    argproc.c mac.c qdos.c

REGEX_SOURCES = gnu_regex/regex.c

REGEX_HEADERS = gnu_regex/regex.h

OBJECTS = \
	args.$(OBJEXT) \
	ant.$(OBJEXT) \
	asm.$(OBJEXT) \
	asp.$(OBJEXT) \
	awk.$(OBJEXT) \
	basic.$(OBJEXT) \
	beta.$(OBJEXT) \
	c.$(OBJEXT) \
	css.$(OBJEXT) \
	cobol.$(OBJEXT) \
	dosbatch.$(OBJEXT) \
	eiffel.$(OBJEXT) \
	entry.$(OBJEXT) \
	erlang.$(OBJEXT) \
	falcon.$(OBJEXT) \
	flex.$(OBJEXT) \
	fortran.$(OBJEXT) \
	get.$(OBJEXT) \
	go.$(OBJEXT) \
	html.$(OBJEXT) \
	jscript.$(OBJEXT) \
	keyword.$(OBJEXT) \
	lisp.$(OBJEXT) \
	lregex.$(OBJEXT) \
	lua.$(OBJEXT) \
	main.$(OBJEXT) \
	make.$(OBJEXT) \
<<<<<<< HEAD
=======
	matlab.$(OBJEXT) \
>>>>>>> 5f6462e1
	objc.$(OBJEXT) \
	ocaml.$(OBJEXT) \
	options.$(OBJEXT) \
	parse.$(OBJEXT) \
	pascal.$(OBJEXT) \
	perl.$(OBJEXT) \
	php.$(OBJEXT) \
	python.$(OBJEXT) \
	read.$(OBJEXT) \
	rexx.$(OBJEXT) \
	routines.$(OBJEXT) \
	ruby.$(OBJEXT) \
	scheme.$(OBJEXT) \
	sh.$(OBJEXT) \
	slang.$(OBJEXT) \
	sml.$(OBJEXT) \
	sort.$(OBJEXT) \
	sql.$(OBJEXT) \
	strlist.$(OBJEXT) \
	tcl.$(OBJEXT) \
	tex.$(OBJEXT) \
	verilog.$(OBJEXT) \
	vhdl.$(OBJEXT) \
	vim.$(OBJEXT) \
	yacc.$(OBJEXT) \
	vstring.$(OBJEXT)<|MERGE_RESOLUTION|>--- conflicted
+++ resolved
@@ -35,10 +35,7 @@
 	lua.c \
 	main.c \
 	make.c \
-<<<<<<< HEAD
-=======
 	matlab.c \
->>>>>>> 5f6462e1
 	objc.c \
 	ocaml.c \
 	options.c \
@@ -104,10 +101,7 @@
 	lua.$(OBJEXT) \
 	main.$(OBJEXT) \
 	make.$(OBJEXT) \
-<<<<<<< HEAD
-=======
 	matlab.$(OBJEXT) \
->>>>>>> 5f6462e1
 	objc.$(OBJEXT) \
 	ocaml.$(OBJEXT) \
 	options.$(OBJEXT) \
